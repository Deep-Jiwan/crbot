"""
Clash Royale Deep Learning AI Agent

This module implements a comprehensive deep learning model that integrates with all
existing modules to make intelligent decisions in Clash Royale gameplay.

Architecture:
- Multi-modal input processing (visual + game state)
- LSTM-based decision making with attention mechanism
- Reinforcement learning with experience replay
- Real-time action execution through GamePlayer integration
"""

import os
import sys
import time
import json
import threading
import numpy as np
import cv2
import zmq
import torch
import torch.nn as nn
import torch.optim as optim
from torch.utils.data import Dataset, DataLoader
from collections import deque
import random
from typing import Dict, List, Tuple, Optional
from dataclasses import dataclass, asdict
from dotenv import load_dotenv
import logging
from datetime import datetime

# Add parent directory to path to import gameplayer
sys.path.append(os.path.join(os.path.dirname(__file__), '..', 'gameplayer'))
from gameplayer import GamePlayer

# Load environment variables
load_dotenv()

@dataclass
class GameState:
    """Represents the current state of the game"""
    elixir: int = 0
    cards_in_hand: List[Dict] = None
    troops_on_field: List[Dict] = None
    win_condition: str = "ongoing"  # "ongoing", "win", "lose"
    timestamp: float = 0.0
    frame: Optional[np.ndarray] = None
    enemy_troops: List[Dict] = None
    ally_troops: List[Dict] = None
    
    def __post_init__(self):
        if self.cards_in_hand is None:
            self.cards_in_hand = []
        if self.troops_on_field is None:
            self.troops_on_field = []
        if self.enemy_troops is None:
            self.enemy_troops = []
        if self.ally_troops is None:
            self.ally_troops = []

@dataclass
class Action:
    """Represents an action the AI can take"""
    action_type: str  # "place_card", "wait", "start_match", "end_match"
    card_slot: Optional[int] = None  # 0-3 for card slots
    target_x: Optional[int] = None
    target_y: Optional[int] = None
    target_zone: Optional[str] = None  # "bottom_left", "bottom_center", "bottom_right", "top_left", "top_center", "top_right"
    confidence: float = 0.0
    reasoning: str = ""  # Human-readable reasoning for the decision
    card_name: Optional[str] = None  # Name of the card being played
    timestamp: float = 0.0

class DecisionLogger:
    """Logs AI decisions in structured JSON format"""
    
    def __init__(self, log_file: str = "ai_decisions.jsonl"):
        self.log_file = log_file
        self.setup_logging()
        
<<<<<<< HEAD
=======
    def _to_serializable(self, obj):
        """Convert tensors/ndarrays and nested structures to JSON-serializable types"""
        # Local imports to avoid hard dependency if modules are unavailable
        try:
            import numpy as np  # type: ignore
        except Exception:
            np = None  # type: ignore
        try:
            import torch  # type: ignore
        except Exception:
            torch = None  # type: ignore
        
        # Torch tensor
        if torch is not None and isinstance(obj, torch.Tensor):
            return obj.detach().cpu().numpy().tolist()
        
        # Numpy array/scalars
        if np is not None:
            if isinstance(obj, np.ndarray):
                return obj.tolist()
            # numpy scalar types
            if isinstance(obj, (np.floating, np.integer)):
                return obj.item()
        
        # Containers
        if isinstance(obj, dict):
            return {k: self._to_serializable(v) for k, v in obj.items()}
        if isinstance(obj, (list, tuple)):
            return [self._to_serializable(v) for v in obj]
        
        # Fallback
        return obj
    
    def _to_float(self, value, default: float = 0.0) -> float:
        """Safely convert tensor/ndarray/py types to float scalar"""
        try:
            import numpy as np  # type: ignore
        except Exception:
            np = None  # type: ignore
        try:
            import torch  # type: ignore
        except Exception:
            torch = None  # type: ignore
        
        try:
            if torch is not None and isinstance(value, torch.Tensor):
                arr = value.detach().cpu().numpy()
                return float(arr.flatten()[0]) if arr.size > 0 else default
            if np is not None and isinstance(value, np.ndarray):
                return float(value.flatten()[0]) if value.size > 0 else default
            return float(value)
        except Exception:
            return default
        
>>>>>>> d2688f27
    def setup_logging(self):
        """Setup logging configuration"""
        logging.basicConfig(
            level=logging.INFO,
            format='%(asctime)s - %(name)s - %(levelname)s - %(message)s',
            handlers=[
                logging.FileHandler('ai_decisions.log'),
                logging.StreamHandler()
            ]
        )
        self.logger = logging.getLogger(__name__)
    
    def log_decision(self, game_state: GameState, action: Action, model_outputs: Dict):
        """Log a complete AI decision with context"""
        decision_log = {
            "timestamp": datetime.now().isoformat(),
            "game_state": {
                "elixir": game_state.elixir,
                "cards_in_hand": game_state.cards_in_hand,
                "enemy_troops": game_state.enemy_troops,
                "ally_troops": game_state.ally_troops,
                "win_condition": game_state.win_condition
            },
            "action": asdict(action),
            "model_outputs": {
<<<<<<< HEAD
                "action_logits": model_outputs.get('action_logits', []).tolist() if isinstance(model_outputs.get('action_logits'), np.ndarray) else model_outputs.get('action_logits', []),
                "card_logits": model_outputs.get('card_logits', []).tolist() if isinstance(model_outputs.get('card_logits'), np.ndarray) else model_outputs.get('card_logits', []),
                "position": model_outputs.get('position', []).tolist() if isinstance(model_outputs.get('position'), np.ndarray) else model_outputs.get('position', []),
                "confidence": float(model_outputs.get('confidence', 0.0)),
                "value": float(model_outputs.get('value', 0.0))
=======
                "action_logits": self._to_serializable(model_outputs.get('action_logits', [])),
                "card_logits": self._to_serializable(model_outputs.get('card_logits', [])),
                "position": self._to_serializable(model_outputs.get('position', [])),
                "zone_logits": self._to_serializable(model_outputs.get('zone_logits', [])),
                "confidence": self._to_float(model_outputs.get('confidence', 0.0), 0.0),
                "value": self._to_float(model_outputs.get('value', 0.0), 0.0)
>>>>>>> d2688f27
            },
            "reasoning": action.reasoning
        }
        
        # Write to JSONL file
        with open(self.log_file, 'a') as f:
            f.write(json.dumps(decision_log) + '\n')
        
        # Log to console
        self.logger.info(f"AI Decision: {action.action_type} - {action.reasoning}")
        if action.action_type == "place_card":
            self.logger.info(f"  Card: {action.card_name} (slot {action.card_slot})")
            self.logger.info(f"  Position: ({action.target_x}, {action.target_y}) - Zone: {action.target_zone}")
            self.logger.info(f"  Confidence: {action.confidence:.3f}")
    
    def get_recent_decisions(self, count: int = 10) -> List[Dict]:
        """Get recent decisions from log file"""
        decisions = []
        try:
            with open(self.log_file, 'r') as f:
                lines = f.readlines()
                for line in lines[-count:]:
                    try:
                        decisions.append(json.loads(line.strip()))
                    except json.JSONDecodeError:
                        continue
        except FileNotFoundError:
            pass
        return decisions

class ClashRoyaleDataset(Dataset):
    """Dataset for training the AI model"""
    
    def __init__(self, data_file: str, sequence_length: int = 10):
        self.data_file = data_file
        self.sequence_length = sequence_length
        self.sequences = self._load_sequences()
    
    def _load_sequences(self):
        """Load and preprocess game sequences from JSONL file"""
        sequences = []
        current_sequence = []
        
        with open(self.data_file, 'r') as f:
            for line in f:
                try:
                    data = json.loads(line.strip())
                    current_sequence.append(data)
                    
                    if len(current_sequence) >= self.sequence_length:
                        sequences.append(current_sequence.copy())
                        current_sequence.pop(0)  # Sliding window
                except json.JSONDecodeError:
                    continue
        
        return sequences
    
    def __len__(self):
        return len(self.sequences)
    
    def __getitem__(self, idx):
        sequence = self.sequences[idx]
        
        # Extract features
        elixir = torch.tensor([s.get('elixir', 0) for s in sequence], dtype=torch.float32)
        cards = torch.tensor([len(s.get('cards_in_hand', [])) for s in sequence], dtype=torch.float32)
        troops = torch.tensor([len(s.get('troops', [])) for s in sequence], dtype=torch.float32)
        
        # Combine features
        features = torch.stack([elixir, cards, troops], dim=1)
        
        # For now, use a simple reward based on win condition
        # In a real implementation, this would be more sophisticated
        reward = 0.0
        if sequence[-1].get('win_detection') == True:
            reward = 1.0
        elif sequence[-1].get('win_detection') == False:
            reward = -1.0
        
        return features, torch.tensor(reward, dtype=torch.float32)

class ClashRoyaleAI(nn.Module):
    """Main AI model for Clash Royale decision making"""
    
    def __init__(self, input_size: int = 15, hidden_size: int = 256, num_actions: int = 5):
        super(ClashRoyaleAI, self).__init__()
        
        self.input_size = input_size
        self.hidden_size = hidden_size
        self.num_actions = num_actions
        
        # Enhanced input processing
        self.input_encoder = nn.Sequential(
            nn.Linear(input_size, hidden_size),
            nn.ReLU(),
            nn.Dropout(0.1)
        )
        
        # LSTM for sequence processing
        self.lstm = nn.LSTM(hidden_size, hidden_size, batch_first=True, num_layers=2)
        
        # Attention mechanism
        self.attention = nn.MultiheadAttention(hidden_size, num_heads=8, batch_first=True)
        
        # Action prediction heads
        self.action_head = nn.Linear(hidden_size, num_actions)
        self.card_head = nn.Linear(hidden_size, 4)  # 4 card slots
        self.position_head = nn.Linear(hidden_size, 2)  # x, y coordinates
        self.zone_head = nn.Linear(hidden_size, 6)  # 6 zones: bottom_left, bottom_center, bottom_right, top_left, top_center, top_right
        self.confidence_head = nn.Linear(hidden_size, 1)
        
        # Value function for reinforcement learning
        self.value_head = nn.Linear(hidden_size, 1)
        
        # Dropout for regularization
        self.dropout = nn.Dropout(0.2)
        
    def forward(self, x):
        # x shape: (batch_size, sequence_length, input_size)
        batch_size = x.size(0)
        
        # Encode input features
        encoded_input = self.input_encoder(x)
        
        # LSTM processing
        lstm_out, (hidden, cell) = self.lstm(encoded_input)
        
        # Apply attention
        attn_out, _ = self.attention(lstm_out, lstm_out, lstm_out)
        
        # Use the last output for decision making
        last_output = attn_out[:, -1, :]  # (batch_size, hidden_size)
        last_output = self.dropout(last_output)
        
        # Predict actions
        action_logits = self.action_head(last_output)
        card_logits = self.card_head(last_output)
        position = self.position_head(last_output)
        zone_logits = self.zone_head(last_output)
        confidence = torch.sigmoid(self.confidence_head(last_output))
        value = self.value_head(last_output)
        
        return {
            'action_logits': action_logits,
            'card_logits': card_logits,
            'position': position,
            'zone_logits': zone_logits,
            'confidence': confidence,
            'value': value
        }

class ExperienceReplay:
    """Experience replay buffer for reinforcement learning"""
    
    def __init__(self, capacity: int = 10000):
        self.buffer = deque(maxlen=capacity)
    
    def push(self, state, action, reward, next_state, done):
        self.buffer.append((state, action, reward, next_state, done))
    
    def sample(self, batch_size: int):
        return random.sample(self.buffer, batch_size)
    
    def __len__(self):
        return len(self.buffer)

class ClashRoyaleAgent:
    """Main agent that coordinates all components"""
    
    def __init__(self, model_path: Optional[str] = None):
        self.device = torch.device('cuda' if torch.cuda.is_available() else 'cpu')
        print(f"Using device: {self.device}")
        
        # Initialize model with enhanced input size
        self.model = ClashRoyaleAI(input_size=15, hidden_size=256).to(self.device)
        self.target_model = ClashRoyaleAI(input_size=15, hidden_size=256).to(self.device)
        self.target_model.load_state_dict(self.model.state_dict())
        
        # Load pretrained model if available
        if model_path and os.path.exists(model_path):
            self.load_model(model_path)
        
        # Initialize optimizer
        self.optimizer = optim.Adam(self.model.parameters(), lr=0.001)
        self.criterion = nn.MSELoss()
        
        # Experience replay
        self.replay_buffer = ExperienceReplay()
        
        # Game state tracking
        self.current_state = GameState()
        self.state_history = deque(maxlen=100)
        
        # Decision logging
        self.decision_logger = DecisionLogger()
        
        # ZeroMQ setup
        self.setup_zmq()
        
        # Game player integration
        self.game_player = GamePlayer()
        
        # Action mapping
        self.action_map = {
            0: "wait",
            1: "place_card",
            2: "start_match", 
            3: "end_match",
            4: "defend"
        }
        
        # Zone mapping for position prediction
        self.zone_map = {
            0: "bottom_left",
            1: "bottom_center", 
            2: "bottom_right",
            3: "top_left",
            4: "top_center",
            5: "top_right"
        }
        
        # Training parameters
        self.epsilon = 1.0  # Exploration rate
        self.epsilon_min = 0.01
        self.epsilon_decay = 0.995
        self.batch_size = 32
        self.update_target_freq = 100
        self.step_count = 0
        
    def setup_zmq(self):
        """Setup ZeroMQ connections to receive game data"""
        self.context = zmq.Context()
        
        # Subscribe to all game data
        self.sub_socket = self.context.socket(zmq.SUB)
        self.sub_socket.connect("tcp://localhost:5560")  # Elixir
        self.sub_socket.connect("tcp://localhost:5590")  # Cards
        self.sub_socket.connect("tcp://localhost:5580")  # Troops
        self.sub_socket.connect("tcp://localhost:5570")  # Win detection
        
        self.sub_socket.setsockopt(zmq.SUBSCRIBE, b"ecount|")
        self.sub_socket.setsockopt(zmq.SUBSCRIBE, b"cards|")
        self.sub_socket.setsockopt(zmq.SUBSCRIBE, b"troops|")
        self.sub_socket.setsockopt(zmq.SUBSCRIBE, b"winner|")
        
        # Publisher for AI decisions
        self.pub_socket = self.context.socket(zmq.PUB)
        self.pub_socket.bind("tcp://*:5580")
        
    def update_game_state(self, topic: str, data: str):
        """Update current game state based on received data"""
        if topic == "ecount":
            self.current_state.elixir = int(data)
        elif topic == "cards":
            self.current_state.cards_in_hand = self._parse_cards(data)
        elif topic == "troops":
            troops = self._parse_troops(data)
            self.current_state.troops_on_field = troops
            
            # Separate enemy and ally troops
            self.current_state.enemy_troops = [t for t in troops if t.get('team') == 'enemy']
            self.current_state.ally_troops = [t for t in troops if t.get('team') == 'ally']
            
        elif topic == "winner":
            self.current_state.win_condition = data
        
        self.current_state.timestamp = time.time()
        
    def _parse_cards(self, cards_data: str) -> List[Dict]:
        """Parse card data from string format"""
        cards = []
        if cards_data:
            for card_info in cards_data.split(","):
                if ":" in card_info:
                    slot, name = card_info.split(":", 1)
                    cards.append({"slot": int(slot), "name": name})
        return cards
    
    def _parse_troops(self, troops_data: str) -> List[Dict]:
        """Parse troop data from JSON format"""
        try:
            troops_json = json.loads(troops_data)
            troops = []
            if isinstance(troops_json, list) and troops_json:
                for result in troops_json:
                    predictions = result.get("predictions", {}).get("predictions", [])
                    for pred in predictions:
                        troops.append({
                            "type": pred.get("class", "Unknown"),
                            "confidence": float(pred.get("confidence", 0)),
                            "x": float(pred.get("x", 0)),
                            "y": float(pred.get("y", 0)),
                            "team": "enemy" if "enemy" in pred.get("class", "").lower() else "ally"
                        })
            return troops
        except json.JSONDecodeError:
            return []
    
    def get_state_features(self) -> np.ndarray:
        """Convert current game state to enhanced feature vector"""
        # Basic features
        elixir = self.current_state.elixir
        cards_count = len(self.current_state.cards_in_hand)
        troops_count = len(self.current_state.troops_on_field)
        
        # Enhanced features
        enemy_troops = self.current_state.enemy_troops
        ally_troops = self.current_state.ally_troops
        
        # Enemy troop features
        enemy_count = len(enemy_troops)
        enemy_avg_x = np.mean([t.get('x', 0) for t in enemy_troops]) if enemy_troops else 0
        enemy_avg_y = np.mean([t.get('y', 0) for t in enemy_troops]) if enemy_troops else 0
        
        # Ally troop features  
        ally_count = len(ally_troops)
        ally_avg_x = np.mean([t.get('x', 0) for t in ally_troops]) if ally_troops else 0
        ally_avg_y = np.mean([t.get('y', 0) for t in ally_troops]) if ally_troops else 0
        
        # Card features
        card_names = [card.get('name', '') for card in self.current_state.cards_in_hand]
        unique_cards = len(set(card_names))
        
        # Win condition encoding
        win_condition = self.current_state.win_condition
        if win_condition == "win":
            win_encoded = 1.0
        elif win_condition == "lose":
            win_encoded = -1.0
        else:
            win_encoded = 0.0
        
        # Troop balance
        troop_balance = ally_count - enemy_count
        
        # Distance between enemy and ally troops
        if enemy_troops and ally_troops:
            min_distance = min([
                np.sqrt((e.get('x', 0) - a.get('x', 0))**2 + (e.get('y', 0) - a.get('y', 0))**2)
                for e in enemy_troops for a in ally_troops
            ])
        else:
            min_distance = 1000.0  # Large distance if no troops
        
        features = np.array([
            elixir,
            cards_count,
            troops_count,
            enemy_count,
            ally_count,
            enemy_avg_x,
            enemy_avg_y,
            ally_avg_x,
            ally_avg_y,
            unique_cards,
            win_encoded,
            troop_balance,
            min_distance,
            len(self.current_state.cards_in_hand),  # Redundant but kept for compatibility
            time.time() - self.current_state.timestamp  # Time since last update
        ], dtype=np.float32)
        
        return features
    
    def select_action(self, state_features: np.ndarray, training: bool = True) -> Tuple[Action, Dict]:
        """Select action using epsilon-greedy policy with enhanced reasoning"""
        if training and random.random() < self.epsilon:
            # Random action for exploration
            action_type = random.choice(list(self.action_map.values()))
            card_slot = random.randint(0, 3) if action_type == "place_card" else None
            target_x = random.randint(200, 880) if action_type == "place_card" else None
            target_y = random.randint(200, 1200) if action_type == "place_card" else None
            target_zone = random.choice(list(self.zone_map.values())) if action_type == "place_card" else None
            
            reasoning = f"Random exploration: {action_type}"
            if action_type == "place_card":
                card_name = self.current_state.cards_in_hand[card_slot].get('name', 'Unknown') if card_slot < len(self.current_state.cards_in_hand) else 'Unknown'
                reasoning += f" with {card_name} at {target_zone}"
            
            action = Action(
                action_type=action_type,
                card_slot=card_slot,
                target_x=target_x,
                target_y=target_y,
                target_zone=target_zone,
                confidence=0.5,
                reasoning=reasoning,
                card_name=card_name if action_type == "place_card" else None,
                timestamp=time.time()
            )
            
            return action, {}
        
        # Use model for action selection
        with torch.no_grad():
            state_tensor = torch.FloatTensor(state_features).unsqueeze(0).unsqueeze(0).to(self.device)
            outputs = self.model(state_tensor)
            
            action_logits = outputs['action_logits']
            card_logits = outputs['card_logits']
            position = outputs['position']
            zone_logits = outputs['zone_logits']
            confidence = outputs['confidence']
            
            # Select action
            action_idx = torch.argmax(action_logits).item()
            action_type = self.action_map[action_idx]
            
            # Select card and position if placing a card
            card_slot = None
            target_x = None
            target_y = None
            target_zone = None
            card_name = None
            reasoning = ""
            
            if action_type == "place_card":
                card_slot = torch.argmax(card_logits).item()
                zone_idx = torch.argmax(zone_logits).item()
                target_zone = self.zone_map[zone_idx]
                
                # Get card name
                if card_slot < len(self.current_state.cards_in_hand):
                    card_name = self.current_state.cards_in_hand[card_slot].get('name', 'Unknown')
                else:
                    card_name = 'Unknown'
                
                # Convert normalized position to actual coordinates
                target_x = int(position[0, 0].item() * 680 + 200)  # Scale to game area
                target_y = int(position[0, 1].item() * 1000 + 200)
                
                # Generate reasoning
                reasoning = self._generate_reasoning(action_type, card_name, target_zone, confidence[0, 0].item())
            else:
                reasoning = self._generate_reasoning(action_type, None, None, confidence[0, 0].item())
            
            conf_value = confidence[0, 0].item()
            
            action = Action(
                action_type=action_type,
                card_slot=card_slot,
                target_x=target_x,
                target_y=target_y,
                target_zone=target_zone,
                confidence=conf_value,
                reasoning=reasoning,
                card_name=card_name,
                timestamp=time.time()
            )
            
            return action, outputs
    
    def _generate_reasoning(self, action_type: str, card_name: Optional[str], target_zone: Optional[str], confidence: float) -> str:
        """Generate human-readable reasoning for AI decisions"""
        if action_type == "place_card":
            reasoning = f"Playing {card_name} at {target_zone} zone"
            
            # Add context-based reasoning
            if len(self.current_state.enemy_troops) > len(self.current_state.ally_troops):
                reasoning += " to counter enemy advantage"
            elif self.current_state.elixir > 8:
                reasoning += " to use excess elixir"
            elif len(self.current_state.cards_in_hand) == 4:
                reasoning += " to cycle cards"
            else:
                reasoning += " based on current game state"
                
            reasoning += f" (confidence: {confidence:.2f})"
            
        elif action_type == "wait":
            reasoning = f"Waiting for better opportunity (confidence: {confidence:.2f})"
            if self.current_state.elixir < 3:
                reasoning += " - need more elixir"
            elif len(self.current_state.cards_in_hand) < 2:
                reasoning += " - waiting for more cards"
                
        elif action_type == "defend":
            reasoning = f"Defending against enemy troops (confidence: {confidence:.2f})"
            
        else:
            reasoning = f"Executing {action_type} (confidence: {confidence:.2f})"
            
        return reasoning
    
    def execute_action(self, action: Action):
        """Execute the selected action using GamePlayer"""
        try:
            if action.action_type == "place_card" and action.card_slot is not None:
                if action.target_x and action.target_y:
                    self.game_player.place_card(action.card_slot, action.target_x, action.target_y)
                    print(f"AI placed card {action.card_slot} at ({action.target_x}, {action.target_y})")
            elif action.action_type == "start_match":
                self.game_player.start_match()
                print("AI started match")
            elif action.action_type == "end_match":
                self.game_player.end_match()
                print("AI ended match")
            elif action.action_type == "wait":
                time.sleep(0.5)  # Wait briefly
                print("AI waiting...")
        except Exception as e:
            print(f"Error executing action: {e}")
    
    def train_step(self):
        """Perform one training step using experience replay"""
        if len(self.replay_buffer) < self.batch_size:
            return
        
        # Sample batch from replay buffer
        batch = self.replay_buffer.sample(self.batch_size)
        states, actions, rewards, next_states, dones = zip(*batch)
        
        # Convert to tensors
        states = torch.FloatTensor(np.array(states)).to(self.device)
        next_states = torch.FloatTensor(np.array(next_states)).to(self.device)
        rewards = torch.FloatTensor(rewards).to(self.device)
        dones = torch.BoolTensor(dones).to(self.device)
        
        # Current Q values
        current_outputs = self.model(states)
        current_values = current_outputs['value'].squeeze()
        
        # Next Q values from target network
        with torch.no_grad():
            next_outputs = self.target_model(next_states)
            next_values = next_outputs['value'].squeeze()
            target_values = rewards + (0.99 * next_values * ~dones)
        
        # Compute loss
        loss = self.criterion(current_values, target_values)
        
        # Optimize
        self.optimizer.zero_grad()
        loss.backward()
        self.optimizer.step()
        
        # Update target network
        self.step_count += 1
        if self.step_count % self.update_target_freq == 0:
            self.target_model.load_state_dict(self.model.state_dict())
        
        # Decay epsilon
        if self.epsilon > self.epsilon_min:
            self.epsilon *= self.epsilon_decay
    
    def run(self, training: bool = True):
        """Main game loop"""
        print("Starting Clash Royale AI Agent...")
        
        last_action_time = 0
        action_interval = 2.0  # Minimum time between actions
        
        try:
            while True:
                # Check for new messages
                try:
                    msg = self.sub_socket.recv(zmq.NOBLOCK)
                    topic, data = msg.decode().split("|", 1)
                    self.update_game_state(topic, data)
                except zmq.Again:
                    pass
                
                current_time = time.time()
                
                # Make decision if enough time has passed
                if current_time - last_action_time >= action_interval:
                    state_features = self.get_state_features()
                    action, model_outputs = self.select_action(state_features, training)
                    
                    # Log decision
                    self.decision_logger.log_decision(self.current_state, action, model_outputs)
                    
                    # Execute action
                    self.execute_action(action)
                    
                    # Store experience for training
                    if training:
                        reward = self._calculate_reward()
                        self.replay_buffer.push(
                            state_features, action, reward, 
                            self.get_state_features(), False
                        )
                        
                        # Train model
                        self.train_step()
                    
                    last_action_time = current_time
                
                time.sleep(0.1)  # Small delay to prevent excessive CPU usage
                
        except KeyboardInterrupt:
            print("Shutting down AI agent...")
        finally:
            self.cleanup()
    
    def _calculate_reward(self) -> float:
        """Calculate reward based on current game state"""
        reward = 0.0
        
        # Reward for having elixir (encourages resource management)
        reward += self.current_state.elixir * 0.1
        
        # Reward for having cards in hand
        reward += len(self.current_state.cards_in_hand) * 0.05
        
        # Reward for win condition
        if self.current_state.win_condition == "win":
            reward += 10.0
        elif self.current_state.win_condition == "lose":
            reward -= 10.0
        
        return reward
    
    def save_model(self, path: str):
        """Save the trained model"""
        torch.save({
            'model_state_dict': self.model.state_dict(),
            'optimizer_state_dict': self.optimizer.state_dict(),
            'epsilon': self.epsilon,
            'step_count': self.step_count
        }, path)
        print(f"Model saved to {path}")
    
    def load_model(self, path: str):
        """Load a trained model"""
        checkpoint = torch.load(path, map_location=self.device)
        self.model.load_state_dict(checkpoint['model_state_dict'])
        self.optimizer.load_state_dict(checkpoint['optimizer_state_dict'])
        self.epsilon = checkpoint.get('epsilon', 0.01)
        self.step_count = checkpoint.get('step_count', 0)
        print(f"Model loaded from {path}")
    
    def cleanup(self):
        """Clean up resources"""
        self.sub_socket.close()
        self.pub_socket.close()
        self.context.term()

def train_model(data_file: str, epochs: int = 100):
    """Train the model using historical data"""
    print(f"Training model with data from {data_file}")
    
    # Create dataset
    dataset = ClashRoyaleDataset(data_file)
    dataloader = DataLoader(dataset, batch_size=32, shuffle=True)
    
    # Initialize model
    model = ClashRoyaleAI().to(torch.device('cuda' if torch.cuda.is_available() else 'cpu'))
    optimizer = optim.Adam(model.parameters(), lr=0.001)
    criterion = nn.MSELoss()
    
    # Training loop
    for epoch in range(epochs):
        total_loss = 0
        for batch_idx, (features, rewards) in enumerate(dataloader):
            optimizer.zero_grad()
            
            outputs = model(features)
            predicted_values = outputs['value'].squeeze()
            
            loss = criterion(predicted_values, rewards)
            loss.backward()
            optimizer.step()
            
            total_loss += loss.item()
        
        print(f"Epoch {epoch+1}/{epochs}, Loss: {total_loss/len(dataloader):.4f}")

if __name__ == "__main__":
    import argparse
    
    parser = argparse.ArgumentParser(description="Clash Royale AI Agent")
    parser.add_argument("--mode", choices=["train", "play"], default="play", 
                       help="Mode: train the model or play the game")
    parser.add_argument("--model-path", type=str, help="Path to saved model")
    parser.add_argument("--data-file", type=str, default="../masterreceiver/game_data_log.jsonl",
                       help="Path to training data file")
    parser.add_argument("--epochs", type=int, default=100, help="Number of training epochs")
    
    args = parser.parse_args()
    
    if args.mode == "train":
        train_model(args.data_file, args.epochs)
    else:
        agent = ClashRoyaleAgent(args.model_path)
        agent.run(training=True)<|MERGE_RESOLUTION|>--- conflicted
+++ resolved
@@ -80,63 +80,6 @@
         self.log_file = log_file
         self.setup_logging()
         
-<<<<<<< HEAD
-=======
-    def _to_serializable(self, obj):
-        """Convert tensors/ndarrays and nested structures to JSON-serializable types"""
-        # Local imports to avoid hard dependency if modules are unavailable
-        try:
-            import numpy as np  # type: ignore
-        except Exception:
-            np = None  # type: ignore
-        try:
-            import torch  # type: ignore
-        except Exception:
-            torch = None  # type: ignore
-        
-        # Torch tensor
-        if torch is not None and isinstance(obj, torch.Tensor):
-            return obj.detach().cpu().numpy().tolist()
-        
-        # Numpy array/scalars
-        if np is not None:
-            if isinstance(obj, np.ndarray):
-                return obj.tolist()
-            # numpy scalar types
-            if isinstance(obj, (np.floating, np.integer)):
-                return obj.item()
-        
-        # Containers
-        if isinstance(obj, dict):
-            return {k: self._to_serializable(v) for k, v in obj.items()}
-        if isinstance(obj, (list, tuple)):
-            return [self._to_serializable(v) for v in obj]
-        
-        # Fallback
-        return obj
-    
-    def _to_float(self, value, default: float = 0.0) -> float:
-        """Safely convert tensor/ndarray/py types to float scalar"""
-        try:
-            import numpy as np  # type: ignore
-        except Exception:
-            np = None  # type: ignore
-        try:
-            import torch  # type: ignore
-        except Exception:
-            torch = None  # type: ignore
-        
-        try:
-            if torch is not None and isinstance(value, torch.Tensor):
-                arr = value.detach().cpu().numpy()
-                return float(arr.flatten()[0]) if arr.size > 0 else default
-            if np is not None and isinstance(value, np.ndarray):
-                return float(value.flatten()[0]) if value.size > 0 else default
-            return float(value)
-        except Exception:
-            return default
-        
->>>>>>> d2688f27
     def setup_logging(self):
         """Setup logging configuration"""
         logging.basicConfig(
@@ -162,20 +105,11 @@
             },
             "action": asdict(action),
             "model_outputs": {
-<<<<<<< HEAD
                 "action_logits": model_outputs.get('action_logits', []).tolist() if isinstance(model_outputs.get('action_logits'), np.ndarray) else model_outputs.get('action_logits', []),
                 "card_logits": model_outputs.get('card_logits', []).tolist() if isinstance(model_outputs.get('card_logits'), np.ndarray) else model_outputs.get('card_logits', []),
                 "position": model_outputs.get('position', []).tolist() if isinstance(model_outputs.get('position'), np.ndarray) else model_outputs.get('position', []),
                 "confidence": float(model_outputs.get('confidence', 0.0)),
                 "value": float(model_outputs.get('value', 0.0))
-=======
-                "action_logits": self._to_serializable(model_outputs.get('action_logits', [])),
-                "card_logits": self._to_serializable(model_outputs.get('card_logits', [])),
-                "position": self._to_serializable(model_outputs.get('position', [])),
-                "zone_logits": self._to_serializable(model_outputs.get('zone_logits', [])),
-                "confidence": self._to_float(model_outputs.get('confidence', 0.0), 0.0),
-                "value": self._to_float(model_outputs.get('value', 0.0), 0.0)
->>>>>>> d2688f27
             },
             "reasoning": action.reasoning
         }
